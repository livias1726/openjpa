--- conflicted
+++ resolved
@@ -1,9 +1,5 @@
 <html>
-<<<<<<< HEAD
-<title>Release Notes for OpenJPA 1.2.1</title>
-=======
 <title>Release Notes for OpenJPA 1.2.2</title>
->>>>>>> 08672c35
 <body>
 <h1>Release Notes for OpenJPA 1.2.2</h1>
 
@@ -143,13 +139,7 @@
 </li>
 <li>[<a href='https://issues.apache.org/jira/browse/OPENJPA-1359'>OPENJPA-1359</a>] -         SQLServer driver 2.0 works, but causes exception in SQLServerDictionary on the first connection
 </li>
-<<<<<<< HEAD
-<li>[<a href='https://issues.apache.org/jira/browse/OPENJPA-811'>OPENJPA-811</a>] -         With Oracle, OpenJPA allows setting non-nullable field to null
-</li>
-<li>[<a href='https://issues.apache.org/jira/browse/OPENJPA-838'>OPENJPA-838</a>] -         fix parameter setting problem when QuerySQLCache is on
-=======
 <li>[<a href='https://issues.apache.org/jira/browse/OPENJPA-1384'>OPENJPA-1384</a>] -         ClassNotFoundException for custom DBDictionary used by EJB
->>>>>>> 08672c35
 </li>
 <li>[<a href='https://issues.apache.org/jira/browse/OPENJPA-1397'>OPENJPA-1397</a>] -         NULL in columns part of an @IdClass composite key leads to &quot;disappearing&quot; (null) returned objects
 </li>
