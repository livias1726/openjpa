--- conflicted
+++ resolved
@@ -28,11 +28,7 @@
     <parent>
         <groupId>org.apache.openjpa</groupId>
         <artifactId>openjpa-parent</artifactId>
-<<<<<<< HEAD
-        <version>1.0.3</version>
-=======
-        <version>1.0.4-SNAPSHOT</version>
->>>>>>> a36edfc8
+        <version>1.0.4</version>
     </parent>
     <properties>
         <scm.dir>svn.apache.org/repos/asf/openjpa/branches/1.0.x/openjpa-all</scm.dir>
@@ -66,8 +62,8 @@
                                     <fileset dir="${basedir}/..">
                                         <include name="*/target/openjpa-*.jar" />
                                         <exclude name="*/target/openjpa-examples-*.jar" />
-                                        <exclude name="**/*-sources.jar"/>
-                                        <exclude name="**/*-javadoc.jar"/>
+                                        <exclude name="**/*-sources.jar" />
+                                        <exclude name="**/*-javadoc.jar" />
                                     </fileset>
                                 </unjar>
 
